--- conflicted
+++ resolved
@@ -1,14 +1,8 @@
 [package]
 name = "libddwaf"
 description = "Rust bindings to DataDog/libddwaf"
-<<<<<<< HEAD
-
-version.workspace = true
-authors.workspace = true
-=======
 authors.workspace = true
 version.workspace = true
->>>>>>> f0a42f6f
 edition.workspace = true
 license.workspace = true
 repository.workspace = true
