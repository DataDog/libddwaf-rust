//! Access to the in-app WAF's logging facility.

use std::ffi::CStr;
use std::{error, fmt, slice};

type LogCallback = Box<dyn Fn(Level, &'static CStr, &'static CStr, u32, &[u8])>;

static mut LOG_CB: Option<LogCallback> = None;

/// Sets the log callback function.
///
/// # Safety
///
/// This function is unsafe because it writes to a static variable without synchronization.
/// It should only be used during startup.
pub unsafe fn set_log_cb(
    cb: impl Fn(Level, &'static CStr, &'static CStr, u32, &[u8]) + 'static,
    min_level: Level,
) {
<<<<<<< HEAD
    unsafe {
        LOG_CB = Some(Box::new(cb));
        libddwaf_sys::ddwaf_set_log_cb(Some(bridge_log_cb), min_level.as_raw());
    }
=======
    unsafe { LOG_CB = Some(Box::new(cb)) };
    unsafe { libddwaf_sys::ddwaf_set_log_cb(Some(bridge_log_cb), min_level.as_raw()) };
>>>>>>> f0a42f6f
}

/// Resets the log callback function (to the default of "none").
///
/// # Safety
///
/// This function is unsafe because it writes to a static variable without synchronization.
/// It should only be used during startup.
pub unsafe fn reset_log_cb() {
<<<<<<< HEAD
    unsafe {
        libddwaf_sys::ddwaf_set_log_cb(None, Level::Off.as_raw());
        LOG_CB = None;
    }
=======
    unsafe { libddwaf_sys::ddwaf_set_log_cb(None, Level::Off.as_raw()) };
    unsafe { LOG_CB = None };
>>>>>>> f0a42f6f
}

/// Logging levels supported by the WAF.
#[non_exhaustive]
#[derive(Debug, Copy, Clone, PartialEq, Eq)]
pub enum Level {
    /// Extremely detailed logging.
    Trace,
    /// Detailed logging.
    Debug,
    /// Informational logging.
    Info,
    /// Log only warnings and errors.
    Warn,
    /// Log only errors.
    Error,
    /// Do not log anything.
    Off,
}
impl Level {
    const fn as_raw(self) -> libddwaf_sys::DDWAF_LOG_LEVEL {
        match self {
            Self::Trace => libddwaf_sys::DDWAF_LOG_TRACE,
            Self::Debug => libddwaf_sys::DDWAF_LOG_DEBUG,
            Self::Info => libddwaf_sys::DDWAF_LOG_INFO,
            Self::Warn => libddwaf_sys::DDWAF_LOG_WARN,
            Self::Error => libddwaf_sys::DDWAF_LOG_ERROR,
            Self::Off => libddwaf_sys::DDWAF_LOG_OFF,
        }
    }
}
impl fmt::Display for Level {
    fn fmt(&self, f: &mut std::fmt::Formatter<'_>) -> std::fmt::Result {
        match self {
            Self::Trace => write!(f, "TRACE"),
            Self::Debug => write!(f, "DEBUG"),
            Self::Info => write!(f, "INFO"),
            Self::Warn => write!(f, "WARN"),
            Self::Error => write!(f, "ERROR"),
            Self::Off => write!(f, "OFF"),
        }
    }
}
impl TryFrom<libddwaf_sys::DDWAF_LOG_LEVEL> for Level {
    type Error = UnknownLogLevelError;

    fn try_from(value: libddwaf_sys::DDWAF_LOG_LEVEL) -> Result<Self, UnknownLogLevelError> {
        match value {
            libddwaf_sys::DDWAF_LOG_TRACE => Ok(Level::Trace),
            libddwaf_sys::DDWAF_LOG_DEBUG => Ok(Level::Debug),
            libddwaf_sys::DDWAF_LOG_INFO => Ok(Level::Info),
            libddwaf_sys::DDWAF_LOG_WARN => Ok(Level::Warn),
            libddwaf_sys::DDWAF_LOG_ERROR => Ok(Level::Error),
            libddwaf_sys::DDWAF_LOG_OFF => Ok(Level::Off),
            unknown => Err(UnknownLogLevelError { raw: unknown }),
        }
    }
}

/// An error that is produced when encountering an unknown log level value.
#[derive(Debug)]
pub struct UnknownLogLevelError {
    raw: libddwaf_sys::DDWAF_LOG_LEVEL,
}
impl fmt::Display for UnknownLogLevelError {
    fn fmt(&self, f: &mut std::fmt::Formatter<'_>) -> std::fmt::Result {
        write!(f, "Unknown log level: 0x{:02X}", self.raw)
    }
}
impl error::Error for UnknownLogLevelError {}

/// Wraps the log callback function (stored in [`LOG_CB`]) to convert the raw pointers provided by the C/C++ library into
/// somewhat easier to consume types.
extern "C" fn bridge_log_cb(
    level: libddwaf_sys::DDWAF_LOG_LEVEL,
    file: *const std::os::raw::c_char,
    function: *const std::os::raw::c_char,
    line: u32,
    message: *const std::os::raw::c_char,
    message_len: u64,
) {
    unsafe {
        #[allow(static_mut_refs)]
        if let Some(cb) = &LOG_CB {
            let file = CStr::from_ptr(file);
            let function = CStr::from_ptr(function);
            let message =
                slice::from_raw_parts(message.cast(), message_len.try_into().unwrap_or(usize::MAX));
            cb(
                Level::try_from(level).unwrap_or(Level::Error),
                file,
                function,
                line,
                message,
            );
        }
    }
}<|MERGE_RESOLUTION|>--- conflicted
+++ resolved
@@ -17,15 +17,8 @@
     cb: impl Fn(Level, &'static CStr, &'static CStr, u32, &[u8]) + 'static,
     min_level: Level,
 ) {
-<<<<<<< HEAD
-    unsafe {
-        LOG_CB = Some(Box::new(cb));
-        libddwaf_sys::ddwaf_set_log_cb(Some(bridge_log_cb), min_level.as_raw());
-    }
-=======
     unsafe { LOG_CB = Some(Box::new(cb)) };
     unsafe { libddwaf_sys::ddwaf_set_log_cb(Some(bridge_log_cb), min_level.as_raw()) };
->>>>>>> f0a42f6f
 }
 
 /// Resets the log callback function (to the default of "none").
@@ -35,15 +28,8 @@
 /// This function is unsafe because it writes to a static variable without synchronization.
 /// It should only be used during startup.
 pub unsafe fn reset_log_cb() {
-<<<<<<< HEAD
-    unsafe {
-        libddwaf_sys::ddwaf_set_log_cb(None, Level::Off.as_raw());
-        LOG_CB = None;
-    }
-=======
     unsafe { libddwaf_sys::ddwaf_set_log_cb(None, Level::Off.as_raw()) };
     unsafe { LOG_CB = None };
->>>>>>> f0a42f6f
 }
 
 /// Logging levels supported by the WAF.
